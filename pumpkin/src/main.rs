--- conflicted
+++ resolved
@@ -170,13 +170,9 @@
                             if closed {
                                 if let Some(player) = players.remove(&token) {
                                     player.remove().await;
-<<<<<<< HEAD
                                     dbg!("b");
                                     let connection = &mut player.client.connection.lock();
                                     dbg!("c");
-=======
-                                    let connection = &mut player.client.connection.lock().unwrap();
->>>>>>> 0bebc6fc
 
                                     poll.registry().deregister(connection.by_ref())?;
                                 }
