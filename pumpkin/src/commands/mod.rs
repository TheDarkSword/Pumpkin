use std::sync::Arc;

use dispatcher::InvalidTreeError;
use pumpkin_core::text::TextComponent;
use tree::ConsumedArgs;

use crate::commands::dispatcher::CommandDispatcher;
use crate::entity::player::Player;
use crate::server::Server;
mod arg_player;
mod cmd_echest;
mod cmd_gamemode;
mod cmd_help;
mod cmd_kick;
mod cmd_kill;
mod cmd_pumpkin;
mod cmd_stop;
pub mod dispatcher;
mod tree;
mod tree_builder;
mod tree_format;

pub enum CommandSender<'a> {
    Rcon(&'a mut Vec<String>),
    Console,
    Player(Arc<Player>),
}

impl<'a> CommandSender<'a> {
    pub async fn send_message(&mut self, text: TextComponent<'a>) {
        match self {
            // TODO: add color and stuff to console
            CommandSender::Console => log::info!("{}", text.to_pretty_console()),
<<<<<<< HEAD
            CommandSender::Player(c) => c.send_system_message(text).await,
=======
            CommandSender::Player(c) => c.send_system_message(&text),
>>>>>>> 2945a654
            CommandSender::Rcon(s) => s.push(text.to_pretty_console()),
        }
    }

    pub const fn is_player(&self) -> bool {
        match self {
            CommandSender::Console => false,
            CommandSender::Player(_) => true,
            CommandSender::Rcon(_) => false,
        }
    }

    pub const fn is_console(&self) -> bool {
        match self {
            CommandSender::Console => true,
            CommandSender::Player(_) => false,
            CommandSender::Rcon(_) => true,
        }
    }
    pub fn as_mut_player(&mut self) -> Option<Arc<Player>> {
        match self {
            CommandSender::Player(player) => Some(player.clone()),
            CommandSender::Console => None,
            CommandSender::Rcon(_) => None,
        }
    }

    /// todo: implement
    pub const fn permission_lvl(&self) -> i32 {
        match self {
            CommandSender::Rcon(_) => 4,
            CommandSender::Console => 4,
            CommandSender::Player(_) => 4,
        }
    }
}

pub fn default_dispatcher<'a>() -> CommandDispatcher<'a> {
    let mut dispatcher = CommandDispatcher::default();

    dispatcher.register(cmd_pumpkin::init_command_tree());
    dispatcher.register(cmd_gamemode::init_command_tree());
    dispatcher.register(cmd_stop::init_command_tree());
    dispatcher.register(cmd_help::init_command_tree());
    dispatcher.register(cmd_echest::init_command_tree());
    dispatcher.register(cmd_kill::init_command_tree());
    dispatcher.register(cmd_kick::init_command_tree());

    dispatcher
}

type RunFunctionType =
    (dyn Fn(&mut CommandSender, &Server, &ConsumedArgs) -> Result<(), InvalidTreeError> + Sync);<|MERGE_RESOLUTION|>--- conflicted
+++ resolved
@@ -27,15 +27,11 @@
 }
 
 impl<'a> CommandSender<'a> {
-    pub async fn send_message(&mut self, text: TextComponent<'a>) {
+    pub fn send_message(&mut self, text: TextComponent) {
         match self {
             // TODO: add color and stuff to console
             CommandSender::Console => log::info!("{}", text.to_pretty_console()),
-<<<<<<< HEAD
-            CommandSender::Player(c) => c.send_system_message(text).await,
-=======
             CommandSender::Player(c) => c.send_system_message(&text),
->>>>>>> 2945a654
             CommandSender::Rcon(s) => s.push(text.to_pretty_console()),
         }
     }
