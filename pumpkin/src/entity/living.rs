--- conflicted
+++ resolved
@@ -355,26 +355,7 @@
     async fn write_nbt(&self, nbt: &mut pumpkin_nbt::compound::NbtCompound) {
         self.entity.write_nbt(nbt).await;
         nbt.put("Health", NbtTag::Float(self.health.load()));
-<<<<<<< HEAD
-        {
-            let effects = self.active_effects.lock().await;
-            if !effects.is_empty() {
-                // Iterate effects and create Box<[NbtTag]>
-                let mut effects_list = Vec::with_capacity(effects.len());
-                for effect in effects.values() {
-                    let mut effect_nbt = pumpkin_nbt::compound::NbtCompound::new();
-                    effect.write_nbt(&mut effect_nbt).await;
-                    effects_list.push(NbtTag::Compound(effect_nbt));
-                }
-                nbt.put(
-                    "active_effects",
-                    NbtTag::List(effects_list.into_boxed_slice()),
-                );
-            }
-        }
-=======
         nbt.put("fall_distance", NbtTag::Float(self.fall_distance.load()));
->>>>>>> 3f500413
         //TODO: write equipment
         // todo more...
     }
@@ -382,29 +363,8 @@
     async fn read_nbt(&mut self, nbt: &mut pumpkin_nbt::compound::NbtCompound) {
         self.entity.read_nbt(nbt).await;
         self.health.store(nbt.get_float("Health").unwrap_or(0.0));
-<<<<<<< HEAD
-        {
-            let mut active_effects = self.active_effects.lock().await;
-            let nbt_effects = nbt.get_list("active_effects");
-            if let Some(nbt_effects) = nbt_effects {
-                for effect in nbt_effects {
-                    if let NbtTag::Compound(effect_nbt) = effect {
-                        let effect = Effect::create_from_nbt(&mut effect_nbt.clone()).await;
-                        if effect.is_none() {
-                            log::warn!("Unable to read effect from nbt");
-                            continue;
-                        }
-                        let mut effect = effect.unwrap();
-                        effect.blend = true; // TODO: change, is taken from effect give command
-                        active_effects.insert(effect.r#type, effect);
-                    }
-                }
-            }
-        }
-=======
         self.fall_distance
             .store(nbt.get_float("fall_distance").unwrap_or(0.0));
->>>>>>> 3f500413
         // todo more...
     }
 }